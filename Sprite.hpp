/**
 * @ Author: Matthieu Moinvaziri
 * @ Description: Sprite
 */

#pragma once

#include <string_view>

#include <Kube/Core/Utils.hpp>

#include "Base.hpp"

namespace kF::UI
{
    class Sprite;
    class SpriteManager;

    /** @brief Null sprite */
    constexpr SpriteIndex NullSpriteIndex { .value = ~static_cast<SpriteIndex::IndexType>(0) };
}

/** @brief Sprite class manager the lifecycle of a SpriteManager instance */
class alignas_quarter_cacheline kF::UI::Sprite
{
public:
    /** @brief Remove delay in seconds */
    static constexpr auto DefaultRemoveDelay = 0.0f;


    /** @brief Destructor */
    ~Sprite(void) noexcept;

    /** @brief Default constructor */
    Sprite(void) noexcept = default;

    /** @brief Constructor */
    inline Sprite(SpriteManager &manager, const SpriteIndex index) noexcept
        : _manager(&manager), _index(index) {}

<<<<<<< HEAD
    /** @brief Path constructor */
    Sprite(SpriteManager &manager, const std::string_view &path, const float removeDelaySeconds = DefaultRemoveDelay) noexcept;

=======
>>>>>>> cef3334c
    /** @brief Copy constructor */
    Sprite(const Sprite &other) noexcept;

    /** @brief Move constructor */
    Sprite(Sprite &&other) noexcept;

    /** @brief Copy assignment */
    Sprite &operator=(const Sprite &other) noexcept;

    /** @brief Move assignment */
    Sprite &operator=(Sprite &&other) noexcept;

    /** @brief Check if the sprite is valid */
    [[nodiscard]] inline bool isValid(void) const noexcept { return _index != NullSpriteIndex; }

    /** @brief Implicit conversion to SpriteIndex */
    [[nodiscard]] inline operator SpriteIndex(void) const noexcept { return _index; }

    /** @brief Get index */
    [[nodiscard]] inline SpriteIndex index(void) const noexcept { return _index; }


    /** @brief Get the size of sprite */
    [[nodiscard]] Size spriteSize(void) const noexcept;

private:
    SpriteManager *_manager {};
    SpriteIndex _index { NullSpriteIndex };
};
static_assert_fit_quarter_cacheline(kF::UI::Sprite);

#include "Sprite.ipp"<|MERGE_RESOLUTION|>--- conflicted
+++ resolved
@@ -38,12 +38,9 @@
     inline Sprite(SpriteManager &manager, const SpriteIndex index) noexcept
         : _manager(&manager), _index(index) {}
 
-<<<<<<< HEAD
     /** @brief Path constructor */
     Sprite(SpriteManager &manager, const std::string_view &path, const float removeDelaySeconds = DefaultRemoveDelay) noexcept;
 
-=======
->>>>>>> cef3334c
     /** @brief Copy constructor */
     Sprite(const Sprite &other) noexcept;
 
