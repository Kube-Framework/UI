--- conflicted
+++ resolved
@@ -14,14 +14,11 @@
         _manager->decrementRefCount(_index);
 }
 
-<<<<<<< HEAD
 UI::Sprite::Sprite(SpriteManager &manager, const std::string_view &path, const float removeDelaySeconds) noexcept
     : Sprite(manager.add(path, removeDelaySeconds))
 {
 }
 
-=======
->>>>>>> cef3334c
 UI::Sprite::Sprite(const Sprite &other) noexcept
     : _manager(other._manager), _index(other._index)
 {
